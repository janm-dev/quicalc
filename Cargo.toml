--- conflicted
+++ resolved
@@ -25,11 +25,7 @@
 image = { version = "0.25.8", default-features = false, features = [
 	"png",
 ] }
-<<<<<<< HEAD
-kalk = { version = "3.2.0", default-features = false }
-=======
 kalk = { version = "3.2.2", default-features = false }
->>>>>>> c0ae3a0f
 pyo3 = { version = "0.26.0", optional = true, features = [
 	"abi3",
 	"auto-initialize",
